--- conflicted
+++ resolved
@@ -17,7 +17,7 @@
 :license: All Rights Reserved. For now.
 """
 
-__version__ = '0.2.0-alpha'
+__version__ = '0.2.0'
 
 
 import uuid
@@ -27,20 +27,6 @@
 
 class SafeRedisQueue(object):
 
-<<<<<<< HEAD
-    PREFIX = 'fb'
-    QUEUE_KEY = PREFIX + '_queue'
-    ACKBUF_KEY = PREFIX + '_ackbuf'
-    ITEM_KEY_PREFIX = PREFIX + '_item'
-
-    def __init__(self, *args, **kwargs):
-        self._redis = redis.StrictRedis(*args, **kwargs)
-
-    def _item_key(self, uid):
-        return '%s:%s' % (self.ITEM_KEY_PREFIX, uid)
-
-    def push_item(self, item):
-=======
     AUTOCLEAN_TIMEOUT = 60
 
     def __init__(self, *args, **kw):
@@ -85,7 +71,6 @@
                     pass
 
     def push(self, item):
->>>>>>> 2365e531
         """Adds an item to the queue.
 
         Generates a uid for later referral.
@@ -93,15 +78,9 @@
         """
         uid = uuid.uuid4()
         self._redis.pipeline()\
-<<<<<<< HEAD
-            .set(self._item_key(uid), item)\
-            .lpush(self.QUEUE_KEY, uid)\
-            .execute()
-=======
                 .hset(self.ITEMS_KEY, uid, item)\
                 .lpush(self.QUEUE_KEY, uid)\
                 .execute()
->>>>>>> 2365e531
 
     def pop(self, timeout=0):
         """Get next item from queue. Blocks if queue is empty.
@@ -120,16 +99,10 @@
         Removes uid from ackbuffer and deletes the corresponding item.
         """
         self._redis.pipeline()\
-<<<<<<< HEAD
-            .lrem(self.ACKBUF_KEY, 0, uid)\
-            .delete(self._item_key(uid))\
-            .execute()
-=======
                    .lrem(self.ACKBUF_KEY, 0, uid)\
                    .lrem(self.BACKUP, 0, uid)\
                    .hdel(self.ITEMS_KEY, uid)\
                    .execute()
->>>>>>> 2365e531
 
     def fail(self, uid):
         """Report item as not successfully consumed.
@@ -137,16 +110,10 @@
         Removes uid from ackbuffer and re-enqueues it.
         """
         self._redis.pipeline()\
-<<<<<<< HEAD
-            .lrem(self.ACKBUF_KEY, 0, uid)\
-            .lpush(self.QUEUE_KEY, uid)\
-            .execute()
-=======
                    .lrem(self.ACKBUF_KEY, 0, uid)\
                    .lrem(self.BACKUP, 0, uid)\
                    .lpush(self.QUEUE_KEY, uid)\
                    .execute()
->>>>>>> 2365e531
 
 
 if __name__ == "__main__":
@@ -169,11 +136,7 @@
 
     if sys.argv[1] == 'producer':
         for line in sys.stdin.readlines():
-<<<<<<< HEAD
-            queue.push_item(line.strip())
-=======
             queue.push(line.strip())
->>>>>>> 2365e531
     elif sys.argv[1] == 'consumer':
         while True:
             uid, item = queue.pop()
